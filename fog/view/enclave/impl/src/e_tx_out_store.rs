// Copyright (c) 2018-2022 The MobileCoin Foundation

//! Object representing trusted storage for tx out records.
//! Mediates between the bytes used in ORAM and the protobuf format,
//! the various ORAM vs. fog api error codes, etc.

use alloc::vec;

use aligned_cmov::{
    subtle::{Choice, ConstantTimeEq},
    typenum::{Unsigned, U1024, U16, U240, U4096, U64},
    A8Bytes, CMov,
};
use alloc::boxed::Box;
use mc_common::logger::Logger;
use mc_crypto_rand::McRng;
use mc_fog_types::view::{FixedTxOutSearchResult, TxOutSearchResultCode, FIXED_CIPHERTEXT_LENGTH};
use mc_fog_view_enclave_api::AddRecordsError;
use mc_oblivious_map::CuckooHashTableCreator;
use mc_oblivious_ram::PathORAM4096Z4Creator;
use mc_oblivious_traits::{
    OMapCreator, ORAMStorageCreator, ObliviousHashMap, OMAP_FOUND, OMAP_INVALID_KEY,
    OMAP_NOT_FOUND, OMAP_OVERFLOW,
};

// internal constants
// KeySize and ValueSize reflect the needs of e_tx_out_store
// We must choose an oblivious map algorithm that can support that
type KeySize = U16;
type ValueSize = U240;
// BlockSize is a tuning parameter for OMap which must become the ValueSize of
// the selected ORAM
type BlockSize = U1024;

// This selects an oblivious ram algorithm which can support queries of size
// BlockSize The ORAMStorageCreator type is a generic parameter to ETxOutStore
type ObliviousRAMAlgo<OSC> = PathORAM4096Z4Creator<McRng, OSC>;

// These are the requirements on the storage, this is imposed by the choice of
// oram algorithm
pub type StorageDataSize = U4096;
pub type StorageMetaSize = U64;

// This selects the stash size we will construct the oram with
const STASH_SIZE: usize = 32;

// This selects the oblivious map algorithm
type ObliviousMapCreator<OSC> = CuckooHashTableCreator<BlockSize, McRng, ObliviousRAMAlgo<OSC>>;

/// Object which holds ORAM and services TxOutRecord requests
///
/// This object handles translations between protobuf types, and the aligned
/// chunks of bytes Key and Value used in the oblivious map interface.
///
/// - The size in the OMAP is ValueSize which must be divisible by 8,
/// - The user actually gives us a serialized protobuf
/// - We use a wire format in the omap where value[0] = ValueSize - 1 -
///   ciphertext.len(), ValueSize must be within 255 bytes of ciphertext.len().
/// - When the lookup misses, we try to obliviously return a buffer of the
///   normal size. We do this by remembering the ciphertext size byte of the
///   last stored ciphertext.
pub struct ETxOutStore<OSC: ORAMStorageCreator<StorageDataSize, StorageMetaSize>> {
    /// Oblivious map to hold ETxOutRecords
    omap: Box<<ObliviousMapCreator<OSC> as OMapCreator<KeySize, ValueSize, McRng>>::Output>,

    /// The size byte from the payload for the last ciphertext we stored in omap
    last_ciphertext_size_byte: u8,

    /// The logger object
    #[allow(dead_code)]
    logger: Logger,
}

impl<OSC: ORAMStorageCreator<StorageDataSize, StorageMetaSize>> ETxOutStore<OSC> {
    pub fn new(desired_capacity: u64, logger: Logger) -> Self {
        Self {
            omap: Box::new(<ObliviousMapCreator<OSC> as OMapCreator<
                KeySize,
                ValueSize,
                McRng,
            >>::create(
                desired_capacity, STASH_SIZE, McRng::default
            )),
            last_ciphertext_size_byte: 0,
            logger,
        }
    }

    pub fn add_record(
        &mut self,
        search_key: &[u8],
        ciphertext: &[u8],
    ) -> Result<(), AddRecordsError> {
        if search_key.len() != KeySize::USIZE {
            return Err(AddRecordsError::KeyWrongSize);
        }
        if ciphertext.len() > ValueSize::USIZE - 1 {
            return Err(AddRecordsError::ValueTooLarge);
        }
        if ciphertext.len() < ValueSize::USIZE.saturating_sub(256) {
            return Err(AddRecordsError::ValueWrongSize);
        }

        let mut key = A8Bytes::<KeySize>::default();
        let mut value = A8Bytes::<ValueSize>::default();

        key.clone_from_slice(search_key);
        value[0] = (ValueSize::USIZE - 1 - ciphertext.len()) as u8;
        let data_end = ValueSize::USIZE - value[0] as usize;
        (&mut value[1..data_end]).clone_from_slice(ciphertext);
        self.last_ciphertext_size_byte = value[0];

        // Note: Passing true means we allow overwrite, which seems fine since
        // the value is not changing
        let omap_result_code = self.omap.vartime_write(&key, &value, Choice::from(1));
        if omap_result_code == OMAP_INVALID_KEY {
            return Err(AddRecordsError::KeyRejected);
        } else if omap_result_code == OMAP_OVERFLOW {
            return Err(AddRecordsError::MapOverflow(
                self.omap.len(),
                self.omap.capacity(),
            ));
        } else if omap_result_code == OMAP_FOUND {
            // log::debug!(
            //    self.logger,
            //    "An omap key was added twice, overwriting previous value"
            // );
        } else if omap_result_code != OMAP_NOT_FOUND {
            panic!(
                "omap_result_code had an unexpected value: {}",
                omap_result_code
            );
        }
        Ok(())
    }

    // Should this return a FixedTxOutSearchResult or just a TxOutSearchResult?
    pub fn find_record(&mut self, search_key: &[u8]) -> FixedTxOutSearchResult {
        let mut result = FixedTxOutSearchResult {
            search_key: search_key.to_vec(),
            result_code: TxOutSearchResultCode::InternalError as u32,
            ciphertext: vec![0u8; FIXED_CIPHERTEXT_LENGTH],
            // Use FIXED_CIPHERTEXT_LENGTH as the default. This will be updated in every scenario.
<<<<<<< HEAD
            payload_length: FIXED_CIPHERTEXT_LENGTH as u32,
=======
            payload_length: 0 as u32,
>>>>>>> 6fe928c5
        };

        // Early return for bad search key
        if search_key.len() != KeySize::USIZE {
            result.result_code = TxOutSearchResultCode::BadSearchKey as u32;
            return result;
        }

        let mut key = A8Bytes::<KeySize>::default();
        key.clone_from_slice(search_key);

        let mut value = A8Bytes::<ValueSize>::default();
        value[0] = self.last_ciphertext_size_byte;

        // Do ORAM read operation and branchlessly handle the result code
        // OMAP_FOUND -> TxResultCode::Found
        // OMAP_NOT_FOUND -> TxResultCode::NotFound
        // OMAP_INVALID_KEY -> TxResultCode::BadSearchKey
        // Other -> TxResultCode::InternalError, debug_assert!(false)
        {
            let oram_result_code = self.omap.read(&key, &mut value);
            result.result_code.cmov(
                oram_result_code.ct_eq(&OMAP_FOUND),
                &(TxOutSearchResultCode::Found as u32),
            );
            result.result_code.cmov(
                oram_result_code.ct_eq(&OMAP_NOT_FOUND),
                &(TxOutSearchResultCode::NotFound as u32),
            );
            result.result_code.cmov(
                oram_result_code.ct_eq(&OMAP_INVALID_KEY),
                &(TxOutSearchResultCode::BadSearchKey as u32),
            );
            // This is debug assert to avoid creating a branch in production
            debug_assert!(
                oram_result_code == OMAP_FOUND
                    || oram_result_code == OMAP_NOT_FOUND
                    || oram_result_code == OMAP_INVALID_KEY,
                "oram_result_code had an unexpected value: {}",
                oram_result_code
            );
        }

        // TOOO: Per https://github.com/mobilecoinfoundation/mobilecoin/issues/2965, use a
        // a constant time comparison function to always copy the same number of bytes.
        // NOTE: As of right now, this code is not constant time and therefore
        // blocks the v5 release.
        // Code to implement:
        // ```
        // const LENGTH_TO_COPY: usize = core::cmp::min(FIXED_CIPHERTEXT_LENGTH,
        //   ValueSize::USIZE - 1);
        // (&result.ciphertext[..LENGTH_TO_COPY]).copy_from_slice(&value[1..LENGTH_TO_COPY]);
        // ```
        let data_end = ValueSize::USIZE - value[0] as usize;
        let payload = &value[1..data_end];
<<<<<<< HEAD
        let payload_length = payload.len();
=======
        // Use this instead of payload.len() because the slice `len` method isn't guaranteed to be
        // constant time.
        let payload_length = data_end - 1;
>>>>>>> 6fe928c5
        result.ciphertext[0..payload_length].copy_from_slice(payload);
        result.payload_length = payload_length as u32;

        result
    }
}<|MERGE_RESOLUTION|>--- conflicted
+++ resolved
@@ -141,11 +141,7 @@
             result_code: TxOutSearchResultCode::InternalError as u32,
             ciphertext: vec![0u8; FIXED_CIPHERTEXT_LENGTH],
             // Use FIXED_CIPHERTEXT_LENGTH as the default. This will be updated in every scenario.
-<<<<<<< HEAD
-            payload_length: FIXED_CIPHERTEXT_LENGTH as u32,
-=======
             payload_length: 0 as u32,
->>>>>>> 6fe928c5
         };
 
         // Early return for bad search key
@@ -201,13 +197,9 @@
         // ```
         let data_end = ValueSize::USIZE - value[0] as usize;
         let payload = &value[1..data_end];
-<<<<<<< HEAD
-        let payload_length = payload.len();
-=======
-        // Use this instead of payload.len() because the slice `len` method isn't guaranteed to be
-        // constant time.
+        // Use this instead of payload.len() because the slice `len` method isn't
+        // guaranteed to be constant time.
         let payload_length = data_end - 1;
->>>>>>> 6fe928c5
         result.ciphertext[0..payload_length].copy_from_slice(payload);
         result.payload_length = payload_length as u32;
 
