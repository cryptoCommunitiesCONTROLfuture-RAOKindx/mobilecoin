--- conflicted
+++ resolved
@@ -70,10 +70,6 @@
                 let uri = FogViewStoreUri::from_str(&response.store_uri)?;
                 view_store_uris_for_authentication
                     .push(FogViewStoreUri::from_str(&response.store_uri)?);
-<<<<<<< HEAD
-                log::info!(logger, "process_shard_responses uri is: {}", uri);
-=======
->>>>>>> 6fe928c5
             }
             // Don't do anything if the Fog View Store isn't ready. It's already authenticated,
             // hasn't returned a new query response, and shouldn't be retried yet.
