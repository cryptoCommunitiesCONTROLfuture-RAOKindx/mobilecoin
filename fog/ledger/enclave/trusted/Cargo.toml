[package]
name = "mc-fog-ledger-enclave-trusted"
<<<<<<< HEAD
version = "5.0.7"
=======
version = "5.0.8"
>>>>>>> e09d5489
authors = ["MobileCoin"]
edition = "2021"
license = "GPL-3.0"
rust-version = "1.68.0"

# Declare as an empty workspace to not confuse cargo.
[workspace]

[lib]
crate-type = ["staticlib"]

[features]
sgx-sim = [
    "mc-attest-verifier/sgx-sim"
]
ias-dev = [
    "mc-attest-verifier/ias-dev"
]

[dependencies]
# mobilecoin
mc-attest-core = { path = "../../../../attest/core", default-features = false }
mc-attest-verifier = { path = "../../../../attest/verifier", default-features = false }
mc-enclave-boundary = { path = "../../../../enclave-boundary" }
mc-sgx-compat = { path = "../../../../sgx/compat", features = ["sgx"] }
mc-sgx-debug-edl = { path = "../../../../sgx/debug-edl" }
mc-sgx-enclave-id = { path = "../../../../sgx/enclave-id" }
mc-sgx-panic-edl = { path = "../../../../sgx/panic-edl" }
mc-sgx-report-cache-api = { path = "../../../../sgx/report-cache/api" }
mc-sgx-slog = { path = "../../../../sgx/slog", features = ["sgx"] }
mc-sgx-slog-edl = { path = "../../../../sgx/slog-edl" }
mc-sgx-types = { path = "../../../../sgx/types" }
mc-util-serial = { path = "../../../../util/serial" }

# fog
mc-fog-ledger-enclave-api = { path = "../api", default-features = false }
mc-fog-ledger-enclave-edl = { path = "../edl" }
mc-fog-ledger-enclave-impl = { path = "../impl", default-features = false }
mc-fog-ocall-oram-storage-edl = { path = "../../../ocall_oram_storage/edl" }
mc-fog-ocall-oram-storage-trusted = { path = "../../../ocall_oram_storage/trusted" }

# third-party
lazy_static = "1.4"
serde = { version = "1.0", default-features = false, features = ["alloc", "derive"] }

# And these to force features for SGX
mbedtls = { version = "0.8.1", default-features = false, features = ["no_std_deps", "aesni", "force_aesni_support", "rdrand"] }
mbedtls-sys-auto = { version = "2.26.1", default-features = false, features = ["custom_threading"] }

[build-dependencies]
mc-util-build-script = { path = "../../../../util/build/script" }
mc-util-build-sgx = { path = "../../../../util/build/sgx" }

cargo-emit = "0.2.1"
pkg-config = "0.3"

[profile.dev]
opt-level = 0

[profile.release]
opt-level = 3
rpath = false
lto = true
debug-assertions = false
overflow-checks = false

[patch.crates-io]
# Fork and rename to use "OG" dalek-cryptography with latest dependencies.
bulletproofs-og = { git = "https://github.com/mobilecoinfoundation/bulletproofs.git", rev = "9abfdc054d9ba65f1e185ea1e6eff3947ce879dc" }

# Patched to disable the cpuid instruction because that is incompatible with our sgx builds.
cpufeatures = { git = "https://github.com/mobilecoinfoundation/RustCrypto-utils.git", rev = "f04659dd5dd39fd2f02a4bf14c39a39825d1c8d3" }

# Our patches for newer bindgen, no-std
mbedtls = { git = "https://github.com/mobilecoinfoundation/rust-mbedtls.git", rev = "98d3af413c1e23ea89cc5f41ab4dddb1944405af" }
mbedtls-sys-auto = { git = "https://github.com/mobilecoinfoundation/rust-mbedtls.git", rev = "98d3af413c1e23ea89cc5f41ab4dddb1944405af" }

# Fork and rename to use "OG" dalek-cryptography.
schnorrkel-og = { git = "https://github.com/mobilecoinfoundation/schnorrkel.git", rev = "049bf9d30f3bbe072e2ad1b5eefdf0f3c851215e" }

# Fixes the following:
# * Allow enabling `serde/std` without also requiring `serde_cbor/std` to be enabled.
#   See: https://github.com/pyfisch/cbor/pull/198
serde_cbor = { git = "https://github.com/mobilecoinofficial/cbor", rev = "4c886a7c1d523aae1ec4aa7386f402cb2f4341b5" }<|MERGE_RESOLUTION|>--- conflicted
+++ resolved
@@ -1,10 +1,6 @@
 [package]
 name = "mc-fog-ledger-enclave-trusted"
-<<<<<<< HEAD
-version = "5.0.7"
-=======
 version = "5.0.8"
->>>>>>> e09d5489
 authors = ["MobileCoin"]
 edition = "2021"
 license = "GPL-3.0"
