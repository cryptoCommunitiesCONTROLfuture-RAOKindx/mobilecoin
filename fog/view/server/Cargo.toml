--- conflicted
+++ resolved
@@ -19,11 +19,8 @@
 displaydoc = { version = "0.2", default-features = false }
 futures = "0.3"
 grpcio = "0.11.0"
-<<<<<<< HEAD
 hex = "0.4"
 itertools = "0.10"
-=======
->>>>>>> 3566f08b
 lazy_static = "1.4"
 
 # mobilecoin
