--- conflicted
+++ resolved
@@ -94,11 +94,7 @@
                 );
                 let rpc_permissions_error = rpc_permissions_error(
                     "auth_store",
-<<<<<<< HEAD
-                    format!("Permission denied: {}", client_error),
-=======
                     format!("Permission denied: {client_error}"),
->>>>>>> db873272
                     logger,
                 );
                 Err(rpc_permissions_error)
@@ -127,11 +123,7 @@
                 );
                 let rpc_permissions_error = rpc_permissions_error(
                     "client_auth",
-<<<<<<< HEAD
-                    format!("Permission denied: {}", client_error),
-=======
                     format!("Permission denied: {client_error}"),
->>>>>>> db873272
                     logger,
                 );
                 Err(rpc_permissions_error)
