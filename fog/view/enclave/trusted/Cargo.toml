--- conflicted
+++ resolved
@@ -34,18 +34,10 @@
 mc-attest-verifier = { path = "../../../../attest/verifier", default-features = false }
 mc-crypto-keys = { path = "../../../../crypto/keys" }
 mc-enclave-boundary = { path = "../../../../enclave-boundary" }
-<<<<<<< HEAD
-# fog
-mc-fog-ocall-oram-storage-edl = { path = "../../../ocall_oram_storage/edl" }
-mc-fog-ocall-oram-storage-trusted = { path = "../../../ocall_oram_storage/trusted" }
-mc-fog-recovery-db-iface = { path = "../../../recovery_db_iface" }
-mc-fog-types = { path = "../../../types" }
+
 mc-fog-view-enclave-api = { path = "../api" }
-mc-fog-view-enclave-edl = { path = "../edl" }
 mc-fog-view-enclave-impl = { path = "../impl" }
-=======
 mc-rand = "1.0"
->>>>>>> 1a9f6491
 mc-sgx-compat = { path = "../../../../sgx/compat", features = ["sgx"] }
 mc-sgx-compat-edl = { path = "../../../../sgx/compat-edl" }
 mc-sgx-debug-edl = { path = "../../../../sgx/debug-edl" }
