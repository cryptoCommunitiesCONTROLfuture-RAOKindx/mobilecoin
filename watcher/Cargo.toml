[package]
name = "mc-watcher"
version = "4.0.2"
authors = ["MobileCoin"]
edition = "2021"
license = "GPL-3.0"
readme = "README.md"
rust-version = { workspace = true }

[[bin]]
name = "mc-watcher"
path = "src/bin/main.rs"

[[bin]]
name = "mc-watcher-db-dump"
path = "src/bin/db-dump.rs"

[dependencies]
mc-api = { path = "../api" }
mc-attest-core = { path = "../attest/core" }
mc-attest-verifier = { path = "../attest/verifier" }
mc-blockchain-types = { path = "../blockchain/types" }
mc-common = { path = "../common", features = ["log"] }
mc-connection = { path = "../connection" }
mc-crypto-digestible = { path = "../crypto/digestible" }
mc-crypto-keys = { path = "../crypto/keys" }
mc-ledger-db = { path = "../ledger/db" }
mc-ledger-sync = { path = "../ledger/sync" }
mc-util-from-random = { path = "../util/from-random" }
mc-util-grpc = { path = "../util/grpc" }
mc-util-lmdb = { path = "../util/lmdb" }
mc-util-metrics = { path = "../util/metrics" }
mc-util-parse = { path = "../util/parse" }
mc-util-repr-bytes = { path = "../util/repr-bytes" }
mc-util-serial = { path = "../util/serial" }
mc-util-uri = { path = "../util/uri" }
mc-watcher-api = { path = "api" }

clap = { version = "4.1", features = ["derive", "env"] }
displaydoc = { version = "0.2", default-features = false }
futures = "0.3"
grpcio = "0.12.1"
hex = "0.4"
lazy_static = "1.4"
lmdb-rkv = "0.14.0"
prost = { version = "0.11", default-features = false, features = ["prost-derive"] }
rayon = "1.7"
serde = { version = "1.0", default-features = false, features = ["alloc", "derive"] }
toml = "0.7"
url = "2.3"

[dev-dependencies]
mc-account-keys = { path = "../account-keys" }
mc-blockchain-test-utils = { path = "../blockchain/test-utils" }
mc-common = { path = "../common", features = ["loggers"] }
mc-util-test-helper = { path = "../util/test-helper" }

lazy_static = "1.4"
rand_core = "0.6"
rand_hc = "0.3"
<<<<<<< HEAD
serial_test = "1.0"
tempdir = "0.3"
=======
serial_test = "0.10"
tempfile = "3.4"
>>>>>>> ced867a3
<|MERGE_RESOLUTION|>--- conflicted
+++ resolved
@@ -58,10 +58,5 @@
 lazy_static = "1.4"
 rand_core = "0.6"
 rand_hc = "0.3"
-<<<<<<< HEAD
 serial_test = "1.0"
-tempdir = "0.3"
-=======
-serial_test = "0.10"
-tempfile = "3.4"
->>>>>>> ced867a3
+tempfile = "3.4"